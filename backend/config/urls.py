from api import api
from config.views.health import health_check
from django.contrib import admin
from django.urls import path
from media_lake.views import gallery

urlpatterns = [
    path("admin/", admin.site.urls),
    path("health/", health_check, name="health_check"),
<<<<<<< HEAD
    path("gallery/", gallery, name="gallery"),
=======
    path("api/", api.urls),
>>>>>>> b37d1c41
]<|MERGE_RESOLUTION|>--- conflicted
+++ resolved
@@ -7,9 +7,6 @@
 urlpatterns = [
     path("admin/", admin.site.urls),
     path("health/", health_check, name="health_check"),
-<<<<<<< HEAD
     path("gallery/", gallery, name="gallery"),
-=======
     path("api/", api.urls),
->>>>>>> b37d1c41
 ]